from rest_framework import generics, status, permissions
from rest_framework.response import Response
from rest_framework.decorators import api_view, permission_classes
from rest_framework.views import APIView
from rest_framework_simplejwt.tokens import RefreshToken
from django.contrib.auth import get_user_model
from .serializers import UserRegistrationSerializer, UserSerializer, LoginSerializer
from rest_framework_simplejwt.views import TokenRefreshView as BaseTokenRefreshView
from rest_framework_simplejwt.exceptions import InvalidToken
from django.conf import settings

User = get_user_model()

class RegisterView(generics.CreateAPIView):
    """
    API endpoint for role based registration
    Registration rules:
    1. Landlords/Agents: Created via Django Admin only
    2.Caretakers: Created by landlords only
    3.Tenants: created by caretakers only

    This is to maintain business logic and prevent unauthorized account creation
    """

    queryset= User.objects.all()
    serializer_class=UserRegistrationSerializer
    permission_classes=[permissions.IsAuthenticated] # Must be logged in

    def create(self, request, *args, **kwargs):
        user = request.user
        requested_role= request.data.get('role','tenant')

        if requested_role == 'caretaker' and not user.is_landlord:
            return Response(
                {'error':'Only landlords can create caretaker accounts'},
                status=status.HTTP_403_FORBIDDEN
            )

        if requested_role in ['landlord','agent']:
            return Response(
                {'error':'Landlords and agents must be created by system admin'},
                status=status.HTTP_403_FORBIDDEN
            )
        
        #proceed with user registration
        serializer = self.get_serializer(data= request.data)
        serializer.is_valid(raise_exception=True)

        new_user = serializer.save(role=requested_role)

        """
        We don't generate token yet. New user will login separately
        This follows the business logic flow: create accoint > send invitation > user sets password
        """

        return Response({
            'user': UserSerializer(new_user).data,
            'message': f"{requested_role.title()} account created successfully"
        }, status=status.HTTP_201_CREATED)
    
# @api_view(['POST'])
# @permission_classes([permissions.AllowAny])
# def login_view(request):

#     serializer = LoginSerializer(data=request.data, context={'request':request})

#     if serializer.is_valid():
#         user = serializer.validated_data['user']

#         #Generate JWT tokens
#         refresh = RefreshToken.for_user(user)

#         return Response({
#             'user': UserSerializer(user).data,
#             'refresh': str(refresh),
#             'access': str(refresh.access_token)
#         })
#     return Response(serializer.errors, status=status.HTTP_400_BAD_REQUEST)

class LoginView(generics.GenericAPIView):
    serializer_class = LoginSerializer
    permission_classes = [permissions.AllowAny]

    def post(self, request, *args, **kwargs):

        serializer = self.get_serializer(data=request.data, context={'request': request})
        serializer.is_valid(raise_exception=True)
        
        user = serializer.validated_data['user']

        # Generate JWT tokens
        refresh = RefreshToken.for_user(user)
        access_token = str(refresh.access_token)
        refresh_token = str(refresh)

        response = Response({
            'user': UserSerializer(user).data,
            'message': 'Login successful'
        }, status=status.HTTP_200_OK)

        response.set_cookie(
            key=settings.SIMPLE_JWT.get('AUTH_COOKIE', 'access_token'),
            value=access_token,
            max_age=int(settings.SIMPLE_JWT['ACCESS_TOKEN_LIFETIME'].total_seconds()),
            secure=settings.SIMPLE_JWT.get('AUTH_COOKIE_SECURE', not settings.DEBUG),
            httponly=settings.SIMPLE_JWT.get('AUTH_COOKIE_HTTP_ONLY', True),
            samesite=settings.SIMPLE_JWT.get('AUTH_COOKIE_SAMESITE', 'Lax'),
            path=settings.SIMPLE_JWT.get('AUTH_COOKIE_PATH', '/'),
        )

        response.set_cookie(
            key=settings.SIMPLE_JWT.get('AUTH_COOKIE_REFRESH', 'refresh_token'),
            value=refresh_token,
            max_age=int(settings.SIMPLE_JWT['REFRESH_TOKEN_LIFETIME'].total_seconds()),
            secure=settings.SIMPLE_JWT.get('AUTH_COOKIE_SECURE', not settings.DEBUG),
            httponly=settings.SIMPLE_JWT.get('AUTH_COOKIE_HTTP_ONLY', True),
            samesite=settings.SIMPLE_JWT.get('AUTH_COOKIE_SAMESITE', 'Lax'),
            path=settings.SIMPLE_JWT.get('AUTH_COOKIE_PATH', '/'),
        )

        return response

class LogoutView(generics.GenericAPIView):
    """ 
    Since tokens are stored in httpOnly cookies, JavaScript cannot delete them.
    This endpoint instructs the browser to delete the cookies by setting them
    with empty values and past expiry dates.
    """
    permission_classes = [permissions.IsAuthenticated]

    def post(self, request, *args, **kwargs):
        
        response = Response({
            'message': 'Logout successful'
        }, status=status.HTTP_200_OK)

        # Clear access token cookie
        response.delete_cookie(
            key=settings.SIMPLE_JWT.get('AUTH_COOKIE', 'access_token'),
            path=settings.SIMPLE_JWT.get('AUTH_COOKIE_PATH', '/'),
            samesite=settings.SIMPLE_JWT.get('AUTH_COOKIE_SAMESITE', 'Lax'),
        )

        # Clear refresh token cookie
        response.delete_cookie(
            key=settings.SIMPLE_JWT.get('AUTH_COOKIE_REFRESH', 'refresh_token'),
            path=settings.SIMPLE_JWT.get('AUTH_COOKIE_PATH', '/'),
            samesite=settings.SIMPLE_JWT.get('AUTH_COOKIE_SAMESITE', 'Lax'),
        )

        return response    
        
class UserProfileView(generics.RetrieveUpdateAPIView):
    serializer_class = UserSerializer
    permission_classes = [permissions.IsAuthenticated]

    def get_object(self):
<<<<<<< HEAD
        return self.request.user

class TokenRefreshView(BaseTokenRefreshView):
    
    def post(self, request, *args, **kwargs):
        
        refresh_token = request.COOKIES.get(
            settings.SIMPLE_JWT.get('AUTH_COOKIE_REFRESH', 'refresh_token')
        )
        
        if refresh_token is None:
            return Response({
                'error': 'Refresh token not found in cookies'
            }, status=status.HTTP_401_UNAUTHORIZED)
        
        # Add refresh token to request data
        request.data['refresh'] = refresh_token
        
        response = super().post(request, *args, **kwargs)
        
        if response.status_code == 200:
            # Extract new access token from response
            access_token = response.data.get('access')
            new_response = Response({
                'message': 'Token refreshed successfully'
            }, status=status.HTTP_200_OK)

            new_response.set_cookie(
                key=settings.SIMPLE_JWT.get('AUTH_COOKIE', 'access_token'),
                value=access_token,
                max_age=int(settings.SIMPLE_JWT['ACCESS_TOKEN_LIFETIME'].total_seconds()),
                secure=settings.SIMPLE_JWT.get('AUTH_COOKIE_SECURE', not settings.DEBUG),
                httponly=settings.SIMPLE_JWT.get('AUTH_COOKIE_HTTP_ONLY', True),
                samesite=settings.SIMPLE_JWT.get('AUTH_COOKIE_SAMESITE', 'Lax'),
                path=settings.SIMPLE_JWT.get('AUTH_COOKIE_PATH', '/'),
            )
            
            if 'refresh' in response.data:
                new_refresh_token = response.data.get('refresh')
                new_response.set_cookie(
                    key=settings.SIMPLE_JWT.get('AUTH_COOKIE_REFRESH', 'refresh_token'),
                    value=new_refresh_token,
                    max_age=int(settings.SIMPLE_JWT['REFRESH_TOKEN_LIFETIME'].total_seconds()),
                    secure=settings.SIMPLE_JWT.get('AUTH_COOKIE_SECURE', not settings.DEBUG),
                    httponly=settings.SIMPLE_JWT.get('AUTH_COOKIE_HTTP_ONLY', True),
                    samesite=settings.SIMPLE_JWT.get('AUTH_COOKIE_SAMESITE', 'Lax'),
                    path=settings.SIMPLE_JWT.get('AUTH_COOKIE_PATH', '/'),
                )
            
            return new_response
        
        return response       
=======
        return self.request.user   
>>>>>>> 224d007a
<|MERGE_RESOLUTION|>--- conflicted
+++ resolved
@@ -155,59 +155,4 @@
     permission_classes = [permissions.IsAuthenticated]
 
     def get_object(self):
-<<<<<<< HEAD
-        return self.request.user
-
-class TokenRefreshView(BaseTokenRefreshView):
-    
-    def post(self, request, *args, **kwargs):
-        
-        refresh_token = request.COOKIES.get(
-            settings.SIMPLE_JWT.get('AUTH_COOKIE_REFRESH', 'refresh_token')
-        )
-        
-        if refresh_token is None:
-            return Response({
-                'error': 'Refresh token not found in cookies'
-            }, status=status.HTTP_401_UNAUTHORIZED)
-        
-        # Add refresh token to request data
-        request.data['refresh'] = refresh_token
-        
-        response = super().post(request, *args, **kwargs)
-        
-        if response.status_code == 200:
-            # Extract new access token from response
-            access_token = response.data.get('access')
-            new_response = Response({
-                'message': 'Token refreshed successfully'
-            }, status=status.HTTP_200_OK)
-
-            new_response.set_cookie(
-                key=settings.SIMPLE_JWT.get('AUTH_COOKIE', 'access_token'),
-                value=access_token,
-                max_age=int(settings.SIMPLE_JWT['ACCESS_TOKEN_LIFETIME'].total_seconds()),
-                secure=settings.SIMPLE_JWT.get('AUTH_COOKIE_SECURE', not settings.DEBUG),
-                httponly=settings.SIMPLE_JWT.get('AUTH_COOKIE_HTTP_ONLY', True),
-                samesite=settings.SIMPLE_JWT.get('AUTH_COOKIE_SAMESITE', 'Lax'),
-                path=settings.SIMPLE_JWT.get('AUTH_COOKIE_PATH', '/'),
-            )
-            
-            if 'refresh' in response.data:
-                new_refresh_token = response.data.get('refresh')
-                new_response.set_cookie(
-                    key=settings.SIMPLE_JWT.get('AUTH_COOKIE_REFRESH', 'refresh_token'),
-                    value=new_refresh_token,
-                    max_age=int(settings.SIMPLE_JWT['REFRESH_TOKEN_LIFETIME'].total_seconds()),
-                    secure=settings.SIMPLE_JWT.get('AUTH_COOKIE_SECURE', not settings.DEBUG),
-                    httponly=settings.SIMPLE_JWT.get('AUTH_COOKIE_HTTP_ONLY', True),
-                    samesite=settings.SIMPLE_JWT.get('AUTH_COOKIE_SAMESITE', 'Lax'),
-                    path=settings.SIMPLE_JWT.get('AUTH_COOKIE_PATH', '/'),
-                )
-            
-            return new_response
-        
-        return response       
-=======
-        return self.request.user   
->>>>>>> 224d007a
+        return self.request.user   